--- conflicted
+++ resolved
@@ -791,11 +791,7 @@
     """
     allow_isolated = True
 
-<<<<<<< HEAD
     def __init__(self, model, name, *args, **kwargs):
-=======
-    def __init__(self, model, name, **kwargs):
->>>>>>> 5fb4cf43
         storage_name = "{} (storage)".format(name)
         link_name = "{} (link)".format(name)
         assert(storage_name not in model.nodes)
@@ -808,18 +804,11 @@
             initial_volume=0,
             cost=0,
         )
-<<<<<<< HEAD
+
         self.link = Link(model, name=link_name)
-=======
-        self.link = Link(
-            model,
-            name=link_name
-        )
-
->>>>>>> 5fb4cf43
         self.storage.connect(self.link)
 
-        super(BreakLink, self).__init__(model, name, **kwargs)
+        super(BreakLink, self).__init__(model, name, *args, **kwargs)
 
     def min_flow():
         def fget(self):
