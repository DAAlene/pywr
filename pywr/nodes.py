import numpy as np
import marshmallow
from pywr import _core
from pywr._core import Node as BaseNode
from pywr._core import (BaseInput, BaseLink, BaseOutput, StorageInput,
    StorageOutput, Timestep, ScenarioIndex)

from pywr.parameters import pop_kwarg_parameter, load_parameter, load_parameter_values
from .schema import NodeSchema, fields
from pywr.domains import Domain

class Drawable(object):
    """Mixin class for objects that are drawable on a diagram of the network.
    """
    def __init__(self, *args, **kwargs):
        self.position = kwargs.pop('position', None)
        self.color = kwargs.pop('color', 'black')
        self.visible = kwargs.pop('visible', True)
        super(Drawable, self).__init__(*args, **kwargs)


class Connectable(object):
    """A mixin class providing methods for connecting nodes in the model graph"""
    def iter_slots(self, slot_name=None, is_connector=True):
        """ Returns the object(s) wich should be connected to given slot_name

        Overload this method when implementing compound nodes which have
        multiple slots and may return something other than self.

        is_connector is True when self's connect method has been used. I.e. self
        is connecting to another object. This is useful for providing an
        appropriate response object in circumstances where a subnode should make
        the actual connection rather than self.
        """
        if slot_name is not None:
            raise ValueError('{} does not have slot: {}'.format(self, slot_name))
        yield self

    def connect(self, node, from_slot=None, to_slot=None):
        """Create an edge from this Node to another Node

        Parameters
        ----------
        node : Node
            The node to connect to
        from_slot : object (optional)
            The outgoing slot on this node to connect to
        to_slot : object (optional)
            The incoming slot on the target node to connect to
        """
        if self.model is not node.model:
            raise RuntimeError("Can't connect Nodes in different Models")
        if not isinstance(node, Connectable):
            raise TypeError("Other node ({}) is not connectable.".format(node))

        # Get slot from this node
        for node1 in self.iter_slots(slot_name=from_slot, is_connector=True):
            # And slot to connect from other node
            for node2 in node.iter_slots(slot_name=to_slot, is_connector=False):
                self.model.graph.add_edge(node1, node2)
        self.model.dirty = True

    def disconnect(self, node=None, slot_name=None, all_slots=True):
        """Remove a connection from this Node to another Node

        Parameters
        ----------
        node : Node (optional)
            The node to remove the connection to. If another node is not
            specified, all connections from this node will be removed.
        slot_name : integer (optional)
            If specified, only remove the connection to a specific slot name.
            Otherwise connections from all slots are removed.
        """
        if node is not None:
            self._disconnect(node, slot_name=slot_name, all_slots=all_slots)
        else:
            neighbors = self.model.graph.neighbors(self)
            for neighbor in [neighbor for neighbor in neighbors]:
                self._disconnect(neighbor, slot_name=slot_name, all_slots=all_slots)

    def _disconnect(self, node, slot_name=None, all_slots=True):
        """As disconnect, except node argument is required"""
        disconnected = False
        try:
            self.model.graph.remove_edge(self, node)
        except:
            for node_slot in node.iter_slots(slot_name=slot_name, is_connector=False, all_slots=all_slots):
                try:
                    self.model.graph.remove_edge(self, node_slot)
                except nx.exception.NetworkXError:
                    pass
                else:
                    disconnected = True
        else:
            disconnected = True
        if not disconnected:
            raise nx.exception.NetworkXError('{} is not connected to {}'.format(self, node))
        self.model.dirty = True


class NodeMeta(type):
    """Node metaclass used to keep a registry of Node classes"""
    # node subclasses are stored in a dict for convenience
    node_registry = {}
    def __new__(meta, name, bases, dct):
        return super(NodeMeta, meta).__new__(meta, name, bases, dct)
    def __init__(cls, name, bases, dct):
        super(NodeMeta, cls).__init__(name, bases, dct)
        cls.node_registry[name.lower()] = cls
    def __call__(cls, *args, **kwargs):
        # Create new instance of Node (or subclass thereof)
        node = type.__call__(cls, *args, **kwargs)
        # Add node to Model graph. This needs to be done here, so that if the
        # __init__ method of Node raises an exception it is not added.
        node.model.graph.add_node(node)
        node.model.dirty = True
        return node


class Node(Drawable, Connectable, BaseNode, metaclass=NodeMeta):
    """Base object from which all other nodes inherit

    This BaseNode is not connectable by default, and the Node class should
    be used for actual Nodes in the model. The BaseNode provides an abstract
    class for other Node types (e.g. StorageInput) that are not directly
    Connectable.
    """
    class Schema(NodeSchema):
        # The main attributes are not validated (i.e. `Raw`)
        # They could be many different things.
        max_flow = fields.ParameterReferenceField(allow_none=True)
        min_flow = fields.ParameterReferenceField(allow_none=True)
        cost = fields.ParameterReferenceField(allow_none=True)

    def __init__(self, model, name, **kwargs):
        """Initialise a new Node object

        Parameters
        ----------
        model : Model
            The model the node belongs to
        name : string
            A unique name for the node
        """

        position = kwargs.pop("position", {})

        color = kwargs.pop('color', 'black')
        min_flow = pop_kwarg_parameter(kwargs, 'min_flow', 0.0)
        if min_flow is None:
            min_flow = 0.0
        max_flow = pop_kwarg_parameter(kwargs, 'max_flow', float('inf'))
        cost = pop_kwarg_parameter(kwargs, 'cost', 0.0)
        conversion_factor = pop_kwarg_parameter(kwargs, 'conversion_factor', 1.0)

        super(Node, self).__init__(model, name, **kwargs)

        self.slots = {}
        self.color = color
        self.min_flow = min_flow
        self.max_flow = max_flow
        self.cost = cost
        self.conversion_factor = conversion_factor
        self.position = position

    def check(self):
        """Check the node is valid

        Raises an exception if the node is invalid
        """
        pass


class Input(Node, BaseInput):
    """A general input at any point in the network

    """
    def __init__(self, *args, **kwargs):
        """Initialise a new Input node

        Parameters
        ----------
        min_flow : float (optional)
            A simple minimum flow constraint for the input. Defaults to None
        max_flow : float (optional)
            A simple maximum flow constraint for the input. Defaults to 0.0
        """
        super(Input, self).__init__(*args, **kwargs)
        self.color = '#F26C4F' # light red


class Output(Node, BaseOutput):
    """A general output at any point from the network

    """
    def __init__(self, *args, **kwargs):
        """Initialise a new Output node

        Parameters
        ----------
        min_flow : float (optional)
            A simple minimum flow constraint for the output. Defaults to 0.0
        max_flow : float (optional)
            A simple maximum flow constraint for the output. Defaults to None
        """
        kwargs['color'] = kwargs.pop('color', '#FFF467')  # light yellow
        super(Output, self).__init__(*args, **kwargs)


class Link(Node, BaseLink):
    """A link in the supply network, such as a pipe

    Connections between Nodes in the network are created using edges (see the
    Node.connect and Node.disconnect methods). However, these edges cannot
    hold constraints (e.g. a maximum flow constraint). In this instance a Link
    node should be used.
    """
    def __init__(self, *args, **kwargs):
        """Initialise a new Link node

        Parameters
        ----------
        max_flow : float or function (optional)
            A maximum flow constraint on the link, e.g. 5.0
        """
        kwargs['color'] = kwargs.pop('color', '#A0A0A0')  # 45% grey
        super(Link, self).__init__(*args, **kwargs)


class Blender(Link):
    """Blender node to maintain a constant ratio between two supply routes"""
    def __init__(self, *args, **kwargs):
        """Initialise a new Blender node

        Parameters
        ----------
        ratio : float (optional)
            The ratio to constraint the two routes by (0.0-0.1). If no value is
            given a default value of 0.5 is used.
        """
        Link.__init__(self, *args, **kwargs)
        self.slots = {1: None, 2: None}

        self.properties['ratio'] = pop_kwarg_parameter(kwargs, 'ratio', 0.5)


class Storage(Drawable, Connectable, _core.Storage, metaclass=NodeMeta):
    """A generic storage Node

    In terms of connections in the network the Storage node behaves like any
    other node, provided there is only 1 input and 1 output. If there are
    multiple sub-nodes the connections need to be explicit about which they
    are connecting to. For example:

    >>> storage(model, 'reservoir', num_outputs=1, num_inputs=2)
    >>> supply.connect(storage)
    >>> storage.connect(demand1, from_slot=0)
    >>> storage.connect(demand2, from_slot=1)

    The attribtues of the sub-nodes can be modified directly (and
    independently). For example:

    >>> storage.outputs[0].max_flow = 15.0

    If a recorder is set on the storage node, instead of recording flow it
    records changes in storage. Any recorders set on the output or input
    sub-nodes record flow as normal.
    """
    class Schema(NodeSchema):
        # The main attributes are not validated (i.e. `Raw`)
        # They could be many different things.
        max_volume = fields.ParameterReferenceField(required=False)
        min_volume = fields.ParameterReferenceField(required=False)
        cost = fields.ParameterReferenceField(required=False)
        initial_volume = fields.ParameterValuesField(required=False)
        initial_volume_pc = marshmallow.fields.Number(required=False)
        level = fields.ParameterReferenceField(required=False)
        area = fields.ParameterReferenceField(required=False)
        inputs = marshmallow.fields.Integer(required=False, default=1)
        outputs = marshmallow.fields.Integer(required=False, default=1)

    def __init__(self, model, name, outputs=1, inputs=1, *args, **kwargs):
        # cast number of inputs/outputs to integer
        # this is needed if values come in as strings sometimes
        outputs = int(outputs)
        inputs = int(inputs)

        min_volume = pop_kwarg_parameter(kwargs, 'min_volume', 0.0)
        if min_volume is None:
            min_volume = 0.0
        max_volume = pop_kwarg_parameter(kwargs, 'max_volume', 0.0)
        initial_volume = kwargs.pop('initial_volume', 0.0)
        initial_volume_pc = kwargs.pop('initial_volume_pc', None)
        cost = pop_kwarg_parameter(kwargs, 'cost', 0.0)
        level = pop_kwarg_parameter(kwargs, 'level', None)
        area = pop_kwarg_parameter(kwargs, 'area', None)

        position = kwargs.pop("position", {})

        super(Storage, self).__init__(model, name, **kwargs)

        self.outputs = []
        for n in range(0, outputs):
            self.outputs.append(StorageOutput(model, name="[output{}]".format(n), parent=self))

        self.inputs = []
        for n in range(0, inputs):
            self.inputs.append(StorageInput(model, name="[input{}]".format(n), parent=self))

        self.min_volume = min_volume
        self.max_volume = max_volume
        self.initial_volume = initial_volume
        self.initial_volume_pc = initial_volume_pc
        self.cost = cost
        self.position = position
        self.level = level
        self.area = area

        # TODO FIXME!
        # StorageOutput and StorageInput are Cython classes, which do not have
        # NodeMeta as their metaclass, therefore they don't get added to the
        # model graph automatically.
        for node in self.outputs:
            self.model.graph.add_node(node)
        for node in self.inputs:
            self.model.graph.add_node(node)

        # TODO: keyword arguments for input and output nodes specified with prefix
        '''
        input_kwargs, output_kwargs = {}, {}
        keys = list(kwargs.keys())
        for key in keys:
            if key.startswith('input_'):
                input_kwargs[key.replace('input_', '')] = kwargs.pop(key)
            elif key.startswith('output_'):
                output_kwargs[key.replace('output_', '')] = kwargs.pop(key)
        '''

    def iter_slots(self, slot_name=None, is_connector=True, all_slots=False):
        if is_connector:
            if not self.inputs:
                raise StopIteration
            if slot_name is None:
                if all_slots or len(self.inputs) == 1:
                    for node in self.inputs:
                        yield node
                else:
                    raise ValueError("Must specify slot identifier.")
            else:
                try:
                    yield self.inputs[slot_name]
                except IndexError:
                    raise IndexError('{} does not have slot: {}'.format(self, slot_name))
        else:
            if not self.outputs:
                raise StopIteration
            if slot_name is None:
                if all_slots or len(self.outputs) == 1:
                    for node in self.outputs:
                        yield node
                else:
                    raise ValueError("Must specify slot identifier.")
            else:
                yield self.outputs[slot_name]

    def check(self):
        pass  # TODO

    def __repr__(self):
        return '<{} "{}">'.format(self.__class__.__name__, self.name)


class VirtualStorage(Drawable, _core.VirtualStorage, metaclass=NodeMeta):
    """A virtual storage unit

    Parameters
    ----------
    model: pywr.core.Model
    name: str
        The name of the virtual node
    nodes: list of nodes
        List of inflow/outflow nodes that affect the storage volume
    factors: list of floats
        List of factors to multiply node flow by. Positive factors remove
        water from the storage, negative factors remove it.
    min_volume: float or parameter
        The minimum volume the storage is allowed to reach.
    max_volume: float or parameter
        The maximum volume of the storage.
    initial_volume: float
        The initial storage volume.
    cost: float or parameter
        The cost of flow into/outfrom the storage.

    Notes
    -----
    TODO: The cost property is not currently respected. See issue #242.
    """
    class Schema(NodeSchema):
        # The main attributes are not validated (i.e. `Raw`)
        # They could be many different things.
        nodes = marshmallow.fields.List(marshmallow.fields.Str, required=True)
        max_volume = fields.ParameterReferenceField(required=False)
        min_volume = fields.ParameterReferenceField(required=False)
        cost = fields.ParameterReferenceField(required=False)
        initial_volume = fields.ParameterValuesField(required=False)
        factors = marshmallow.fields.List(marshmallow.fields.Number, required=True)

    def __init__(self, model, name, nodes, **kwargs):
        min_volume = pop_kwarg_parameter(kwargs, 'min_volume', 0.0)
        if min_volume is None:
            min_volume = 0.0
        max_volume = pop_kwarg_parameter(kwargs, 'max_volume', 0.0)
        if 'volume' in kwargs:
            # support older API where volume kwarg was the initial volume
            initial_volume = kwargs.pop('volume')
        else:
            initial_volume = kwargs.pop('initial_volume', 0.0)
        cost = pop_kwarg_parameter(kwargs, 'cost', 0.0)

        position = kwargs.pop("position", {})
        factors = kwargs.pop('factors', None)

        super(VirtualStorage, self).__init__(model, name, **kwargs)

        self.min_volume = min_volume
        self.max_volume = max_volume
        self.initial_volume = initial_volume
        self.cost = cost
        self.position = position
        self.nodes = nodes

        if factors is None:
            self.factors = [1.0 for i in range(len(nodes))]
        else:
            self.factors = factors

    def check(self):
        super(VirtualStorage, self).check()
        if self.cost not in (0.0, None):
            raise NotImplementedError("VirtualStorage does not currently support a non-zero cost.")


class AnnualVirtualStorage(VirtualStorage):
    """A virtual storage which resets annually, useful for licences

    See documentation for `pywr.core.VirtualStorage`.

    Parameters
    ----------
    reset_day: int
        The day of the month (0-31) to reset the volume to the initial value.
    reset_month: int
        The month of the year (0-12) to reset the volume to the initial value.
    """
    class Schema(NodeSchema):
        # The main attributes are not validated (i.e. `Raw`)
        # They could be many different things.
        nodes = marshmallow.fields.List(fields.NodeField, required=True)
        max_volume = fields.ParameterReferenceField(required=False)
        min_volume = fields.ParameterReferenceField(required=False)
        cost = fields.ParameterReferenceField(required=False)
        initial_volume = fields.ParameterValuesField(required=False)
        factors = marshmallow.fields.List(marshmallow.fields.Number, required=True)
        reset_day = marshmallow.fields.Integer()
        reset_month = marshmallow.fields.Integer()

    def __init__(self, *args, **kwargs):
        self.reset_day = kwargs.pop('reset_day', 1)
        self.reset_month = kwargs.pop('reset_month', 1)
        self._last_reset_year = None

        super(AnnualVirtualStorage, self).__init__(*args, **kwargs)

    def before(self, ts):
        super(AnnualVirtualStorage, self).before(ts)

        # Reset the storage volume if necessary
        if ts.datetime.year != self._last_reset_year:
            # I.e. we're in a new year and ...
            # ... we're at or past the reset month/day
            if ts.datetime.month > self.reset_month or \
                    (ts.datetime.month == self.reset_month and ts.datetime.day >= self.reset_day):
                self._reset_storage_only()
                self._last_reset_year = ts.datetime.year


class PiecewiseLink(Node):
    """ An extension of Node that represents a non-linear Link with a piece wise cost function.

    This object is intended to model situations where there is a benefit of supplying certain flow rates
    but beyond a fixed limit there is a change in (or zero) cost.

    Parameters
    ----------
    max_flow : iterable
        A monotonic increasing list of maximum flows for the piece wise function
    cost : iterable
        A list of costs corresponding to the max_flow steps

    Notes
    -----

    This Node is implemented using a compound node structure like so:

    ::

                | Separate Domain         |
        Output -> Sublink 0 -> Sub Output -> Input
               -> Sublink 1 ---^
               ...             |
               -> Sublink n ---|

    This means routes do not directly traverse this node due to the separate
    domain in the middle. Instead several new routes are made for each of
    the sublinks and connections to the Output/Input node. The reason for this
    breaking of the route is to avoid an geometric increase in the number
    of routes when multiple PiecewiseLinks are present in the same route.
    """
    class Schema(NodeSchema):
        # The main attributes are not validated (i.e. `Raw`)
        # They could be many different things.
        max_flows = marshmallow.fields.List(fields.ParameterReferenceField(allow_none=True))
        costs = marshmallow.fields.List(fields.ParameterReferenceField(allow_none=True))

    def __init__(self, model, name, **kwargs):
        self.allow_isolated = True
        costs = kwargs.pop('costs')
        max_flows = kwargs.pop('max_flows')

        if len(costs) != len(max_flows):
            raise ValueError("Piecewise max_flow and cost keywords must be the same length.")

        # TODO look at the application of Domains here. Having to use
        # Input/Output instead of BaseInput/BaseOutput because of a different
        # domain is required on the sub-nodes and they need to be connected
        self.sub_domain = Domain()
        self.input = Input(model, name='{} Input'.format(name), parent=self)
        self.output = Output(model, name='{} Output'.format(name), parent=self)

        self.sub_output = Output(model, name='{} Sub Output'.format(name), parent=self, domain=self.sub_domain)
        self.sub_output.connect(self.input)

        self.sublinks = []
        for i in range(len(costs)):
            self.sublinks.append(Input(model, name='{} Sublink {}'.format(name, i),
                                       parent=self, domain=self.sub_domain))
            self.sublinks[-1].connect(self.sub_output)
            self.output.connect(self.sublinks[-1])

        super(PiecewiseLink, self).__init__(model, name, **kwargs)

        for sublink, max_flow, cost in zip(self.sublinks, max_flows, costs):
            sublink.max_flow = max_flow
            sublink.cost = cost

    def iter_slots(self, slot_name=None, is_connector=True):
        if is_connector:
            yield self.input
        else:
            yield self.output
            # All sublinks are connected upstream and downstream
            #for link in self.sublinks:
            #    yield link

    def after(self, timestep):
        """
        Set total flow on this link as sum of sublinks
        """
        for lnk in self.sublinks:
            self.commit_all(lnk.flow)
        # Make sure save is done after setting aggregated flow
        super(PiecewiseLink, self).after(timestep)

<<<<<<< HEAD
=======
    @classmethod
    def load(cls, data, model):
        # max_flow and cost should be lists of parameter definitions
        max_flow = [load_parameter(model, p) for p in data.pop('max_flow')]
        cost = [load_parameter(model, p) for p in data.pop('cost')]

        del(data["type"])
        return cls(model, max_flow=max_flow, cost=cost, **data)

>>>>>>> 2a94cba3

class MultiSplitLink(PiecewiseLink):
    """ An extension of PiecewiseLink that includes additional slots to connect from.

    Conceptually this node looks like the following internally,

             / -->-- X0 -->-- \
    A -->-- Xo -->-- X1 -->-- Xi -->-- C
             \ -->-- X2 -->-- /
                     |
                     Bo -->-- Bi --> D

    An additional sublink in the PiecewiseLink (i.e. X2 above) and nodes
    (i.e. Bo and Bi) in this class are added for each extra slot.

    Finally a mechanism is provided to (optionally) fix the ratio between the
    last non-split sublink (i.e. X1) and each of the extra sublinks (i.e. X2).
    This mechanism uses `AggregatedNode` internally.

    Parameters
    ----------
    max_flow : iterable
        A monotonic increasing list of maximum flows for the piece wise function
    cost : iterable
        A list of costs corresponding to the max_flow steps
    extra_slots : int, optional (default 1)
        Number of additional slots (and sublinks) to provide. Must be greater
        than zero.
    slot_names : iterable, optional (default range of ints)
        The names by which to refer to the slots during connection to other
        nodes. Length must be one more than the number of extra_slots. The first
        item refers to the PiecewiseLink connection with the following items for
        each extra slot.
    factors : iterable, optional (default None)
        If given, the length must be equal to one more than the number of
        extra_slots. Each item is the proportion of total flow to pass through
        the additional sublinks. If no factor is required for a particular
        sublink then use `None` for its items. Factors are normalised prior to
        use in the solver.

    Notes
    -----
    Users must be careful when using the factor mechanism. Factors use the last
    non-split sublink (i.e. X1 but not X0). If this link is constrained with a
    maximum or minimum flow, or if it there is another unconstrained link
    (i.e. if X0 is unconstrained) then ratios across this whole node may not be
    enforced as expected.

    """
    def __init__(self, *args, **kwargs):
        self.allow_isolated = True
        costs = list(kwargs.pop('costs'))
        max_flows = list(kwargs.pop('max_flows'))

        extra_slots = kwargs.pop('extra_slots', 1)
        if extra_slots < 1:
            raise ValueError("extra_slots must be at least 1.")

        # No cost or maximum flow on the additional links
        # The max_flows could be problematic with the aggregated node.
        costs.extend([0.0]*extra_slots)
        max_flows.extend([None]*extra_slots)
        # Edit the kwargs to get the PiecewiseLink to setup as we want.
        kwargs['costs'] = costs
        kwargs['max_flows'] = max_flows

        # Default to integer names
        self.slot_names = list(kwargs.pop('slot_names', range(extra_slots+1)))
        if extra_slots+1 != len(self.slot_names):
            raise ValueError("slot_names must be one more than the number of extra_slots.")

        factors = kwargs.pop('factors', None)
        # Finally initialise the parent.
        super(MultiSplitLink, self).__init__(*args, **kwargs)

        self._extra_inputs = []
        self._extra_outputs = []
        n = len(self.sublinks) - extra_slots
        for i in range(extra_slots):
            # create a new input inside the piecewise link which only has access
            # to flow travelling via the last sublink (X2)
            otpt = Output(self.model, '{} Extra Output {}'.format(self.name, i),
                          domain=self.sub_domain, parent=self)
            inpt = Input(self.model, '{} Extra Input {}'.format(self.name, i), parent=self)

            otpt.connect(inpt)
            self.sublinks[n+i].connect(otpt)

            self._extra_inputs.append(inpt)
            self._extra_outputs.append(otpt)

        # Now create an aggregated node for addition constaints if required.
        if factors is not None:
            if extra_slots+1 != len(factors):
                raise ValueError("factors must have a length equal to extra_slots.")

            nodes = []
            valid_factors = []
            for r, nd in zip(factors, self.sublinks[n-1:]):
                if r is not None:
                    nodes.append(nd)
                    valid_factors.append(r)

            agg = AggregatedNode(self.model, "{} Agg".format(self.name), nodes)
            agg.factors = valid_factors


    def iter_slots(self, slot_name=None, is_connector=True):
        if is_connector:
            i = self.slot_names.index(slot_name)
            if i == 0:
                yield self.input
            else:
                yield self._extra_inputs[i-1]
        else:
            yield self.output


class AggregatedStorage( Drawable, _core.AggregatedStorage, metaclass=NodeMeta):
    """ An aggregated sum of other `Storage` nodes

    This object should behave like `Storage` by returning current `flow`, `volume` and `current_pc`.
    However this object can not be connected to others within the network.

    Parameters
    ----------
    model - `Model` instance
    name - str
    storage_nodes - list or iterable of `Storage` objects
        The `Storage` objects which to return the sum total of

    Notes
    -----
    This node can not be connected to other nodes in the network.

    """
    class Schema(NodeSchema):
        # The main attributes are not validated (i.e. `Raw`)
        # They could be many different things.
        storage_nodes = marshmallow.fields.List(marshmallow.fields.Str())

    def __init__(self, model, name, storage_nodes, **kwargs):
        super(AggregatedStorage, self).__init__(model, name, **kwargs)
        self.storage_nodes = storage_nodes


class AggregatedNode(Drawable, _core.AggregatedNode, metaclass=NodeMeta):
    """ An aggregated sum of other `Node` nodes

    This object should behave like `Node` by returning current `flow`.
    However this object can not be connected to others within the network.

    Parameters
    ----------
    model - `Model` instance
    name - str
    nodes - list or iterable of `Node` objects
        The `Node` objects which to return the sum total of

    Notes
    -----
    This node can not be connected to other nodes in the network.

    """
    class Schema(NodeSchema):
        # The main attributes are not validated (i.e. `Raw`)
        # They could be many different things.
        max_flow = fields.ParameterReferenceField(required=False)
        min_flow = fields.ParameterReferenceField(required=False)
        factors = marshmallow.fields.List(marshmallow.fields.Number(), required=False)
        flow_weights = marshmallow.fields.List(marshmallow.fields.Number(), required=False)
        nodes = marshmallow.fields.List(fields.NodeField())

    def __init__(self, model, name, nodes, **kwargs):

        factors = kwargs.pop("factors", None)
        flow_weights = kwargs.pop("flow_weights", None)
        min_flow = kwargs.pop("min_flow", None)
        max_flow = kwargs.pop("max_flow", None)

        super(AggregatedNode, self).__init__(model, name, **kwargs)
        self.nodes = nodes
        self.flow_weights = flow_weights
        self.factors = factors

        if min_flow is not None:
            self.min_flow = min_flow
        if max_flow is not None:
            self.max_flow = max_flow

class BreakLink(Node):
    """Compound node used to reduce the number of routes in a model

    Parameters
    ----------
    model : `pywr.model.Model`
    name : string
    min_flow : float or `pywr.parameters.Parameter`
    max_flow : float or `pywr.parameters.Parameter`
    cost : float or `pywr.parameters.Parameter`

    Notes
    -----

    In a model with form (3, 1, 3), i.e. 3 (A,B,C) inputs connected to 3
    outputs (D,E,F) via a bottleneck (X), there are 3*3 routes = 9 routes.

    A -->\ /--> D
    B --> X --> E
    C -->/ \--> F

    If X is a storage, there are only 6 routes: A->X_o, B->X_o, C->X_o and
    X_i->D_o, X_i->E_o, X_i->F_o.

    The `BreakLink` node is a compound node composed of a `Storage` with zero
    volume and a `Link`. It can be used in place of a normal `Link`, but
    with the benefit that it reduces the number of routes in the model (in
    the situation described above). The resulting LP is easier to solve.
    """
    allow_isolated = True

    def __init__(self, model, name, *args, **kwargs):
        storage_name = "{} (storage)".format(name)
        link_name = "{} (link)".format(name)
        assert(storage_name not in model.nodes)
        assert(link_name not in model.nodes)
        self.storage = Storage(
            model,
            name=storage_name,
            min_volume=0,
            max_volume=0,
            initial_volume=0,
            cost=0,
        )
        self.link = Link(model, name=link_name)
        self.storage.connect(self.link)

        super(BreakLink, self).__init__(model, name, *args, **kwargs)

    def min_flow():
        def fget(self):
            return self.link.min_flow
        def fset(self, value):
            self.link.min_flow = value
        return locals()
    min_flow = property(**min_flow())

    def max_flow():
        def fget(self):
            return self.link.max_flow
        def fset(self, value):
            self.link.max_flow = value
        return locals()
    max_flow = property(**max_flow())

    def cost():
        def fget(self):
            return self.link.cost
        def fset(self, value):
            self.link.cost = value
        return locals()
    cost = property(**cost())

    def iter_slots(self, slot_name=None, is_connector=True):
        if is_connector:
            # connecting FROM the transfer TO something else
            yield self.link
        else:
            # connecting FROM something else TO the transfer
            yield self.storage.outputs[0]

    def after(self, timestep):
        super(BreakLink, self).after(timestep)
        # update flow on transfer node to flow via link node
        self.commit_all(self.link.flow)

from pywr.domains.river import *<|MERGE_RESOLUTION|>--- conflicted
+++ resolved
@@ -521,8 +521,8 @@
     class Schema(NodeSchema):
         # The main attributes are not validated (i.e. `Raw`)
         # They could be many different things.
-        max_flows = marshmallow.fields.List(fields.ParameterReferenceField(allow_none=True))
-        costs = marshmallow.fields.List(fields.ParameterReferenceField(allow_none=True))
+        max_flows = marshmallow.fields.List(fields.ParameterField(allow_none=True))
+        costs = marshmallow.fields.List(fields.ParameterField(allow_none=True))
 
     def __init__(self, model, name, **kwargs):
         self.allow_isolated = True
@@ -573,18 +573,6 @@
         # Make sure save is done after setting aggregated flow
         super(PiecewiseLink, self).after(timestep)
 
-<<<<<<< HEAD
-=======
-    @classmethod
-    def load(cls, data, model):
-        # max_flow and cost should be lists of parameter definitions
-        max_flow = [load_parameter(model, p) for p in data.pop('max_flow')]
-        cost = [load_parameter(model, p) for p in data.pop('cost')]
-
-        del(data["type"])
-        return cls(model, max_flow=max_flow, cost=cost, **data)
-
->>>>>>> 2a94cba3
 
 class MultiSplitLink(PiecewiseLink):
     """ An extension of PiecewiseLink that includes additional slots to connect from.
