--- conflicted
+++ resolved
@@ -112,13 +112,10 @@
             key = list(kwargs.keys())[0]
             raise TypeError("'{}' is an invalid keyword argument for this function".format(key))
 
-<<<<<<< HEAD
         self._time_before = None
         self._time_after = None
         self.reset()
 
-=======
->>>>>>> 2f285d04
     @property
     def components(self):
         return NamedIterator(n for n in self.component_graph.nodes() if n != ROOT_NODE)
@@ -892,13 +889,8 @@
 
 
 class ModelResult(object):
-<<<<<<< HEAD
     def __init__(self, num_scenarios, timestep, time_taken, time_taken_before, time_taken_after, time_taken_with_overhead,
-                 speed, solver_name, solver_stats, version, git_hash):
-=======
-    def __init__(self, num_scenarios, timestep, time_taken, time_taken_with_overhead, speed,
-                 solver_name, solver_stats, version):
->>>>>>> 2f285d04
+                 speed, solver_name, solver_stats, version):
         self.timestep = timestep
         self.timesteps = timestep.index + 1
         self.time_taken = time_taken
