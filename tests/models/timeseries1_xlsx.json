--- conflicted
+++ resolved
@@ -16,15 +16,10 @@
             "max_flow": {
                 "type": "dataframe",
                 "url" : "test_data1.xlsx",
-<<<<<<< HEAD
                 "pandas_kwargs": {
-                    "sheetname": "timeseries",
+                    "sheet_name": "timeseries",
                     "index_col": 0
                 }
-=======
-                "sheet_name": "timeseries",
-                "index_col": 0
->>>>>>> 2a94cba3
             }
         },
         {
