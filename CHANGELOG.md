# Changelog

All issue numbers are relative to https://github.com/pywr/pywr/issues unless otherwise stated.

## Master

### New features

<<<<<<< HEAD
 - Added additional labeling functionality to notebook graphing functions. (#612)
=======
- New and improved variable API for Parameters. (#601, #258)

## v0.5.1

- Fixes to the source distribution (sdist) and inclusions of MANIFEST.in
- Changes to the build systems on travis to enable deploy to Anaconda and Pypi.
>>>>>>> 24791725

## v0.5

### New features

- Added build and testing for OS X via travis. (#588)
- Added data consumption warnings to DataFrameParamter and TablesArrayParameter. (#562)
- Added `PiecewiseLinearControlCurve` as a new cython parameter.
- Pywr now emits some logging calls during a model run. 
- Improved the event handling code to allow tracking of a `Parameter`'s value during an event.
- Added support for initialising storage volume by percentage. Can be set in json through the `"initial_volume_pc"` property.
- Added GZ2 and BZ2 compression support to `CSVRecorder`.
- Added JSON support for license parameters. (#544)
- Added a sense check to `TablesArrayParameter` having non-finite values.
- Added scale and offset to ConstantParameter.
- Added JSON support for license parameters. (#544)
- Added `WeeklyProfileParameter` (#537)
- Added `InterpolationParameter`. Closes #478. (#535)
- Added surface area property to `Storage` (#525)
- Added optional checksum when loading DataFrameParameter and TablesArrayParameter using hashlib.
- Added ProgressRecorder and JupyterProgressRecorder (#520)
- The threshold in `*ThresholdParameter` can now be a Parameter. (#517)
- Added `HydroPowerRecorder` and `TotalHydroEnergyRecorder` for hydropower studies (#584)

### Bug fixes
- Explicitly set the frequency during dataframe resampling (#563)
- `IndexedArrayParameter` also accepts 'parameters' in JSON. Closes #538. (#539)
- Recursive deletion of child nodes when deleting compound nodes. (#527)
- Compatibility with NetworkX 2.x (#529)
- Changed GLPK log level to remove printing of superfluous messages to stdout. (#523)
- Fixed loading parameters for `PiecewiseLink` in JSON. (#519)

### Deprecated features
- `AbstractProfileControlCurveParameter` marked for deprecation.

### Miscellaneous
- Improved the online documentation including the API reference. 
- Added a hydropower example. 
- General tweaks and corrections to class docstrings.
- Updated conda build recipe to use the conda-forge lp_solve package.
- Updated the conda build recipe to use MSVC features.<|MERGE_RESOLUTION|>--- conflicted
+++ resolved
@@ -6,16 +6,15 @@
 
 ### New features
 
-<<<<<<< HEAD
- - Added additional labeling functionality to notebook graphing functions. (#612)
-=======
+- Added additional labeling functionality to notebook graphing functions. (#612)
 - New and improved variable API for Parameters. (#601, #258)
 
 ## v0.5.1
 
+### Miscellaneous
+
 - Fixes to the source distribution (sdist) and inclusions of MANIFEST.in
 - Changes to the build systems on travis to enable deploy to Anaconda and Pypi.
->>>>>>> 24791725
 
 ## v0.5
 
